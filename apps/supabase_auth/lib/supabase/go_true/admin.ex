defmodule Supabase.GoTrue.Admin do
  @moduledoc false

  import Supabase.Client, only: [is_client: 1]

  alias Supabase.Client
  alias Supabase.Fetcher
<<<<<<< HEAD
  alias Supabase.GoTrue.AdminHandler
  alias Supabase.GoTrue.User
=======
  alias Supabase.GoTrue.Endpoints
>>>>>>> 3351c458
  alias Supabase.GoTrue.Schemas.AdminUserParams
  alias Supabase.GoTrue.Schemas.GenerateLink
  alias Supabase.GoTrue.Schemas.InviteUserParams
  alias Supabase.GoTrue.Schemas.PaginationParams
  alias Supabase.GoTrue.Session
  alias Supabase.GoTrue.User

  @behaviour Supabase.GoTrue.AdminBehaviour

  @scopes ~w[global local others]a

  @impl true
  def sign_out(client, %Session{} = session, scope) when is_client(client) and scope in @scopes do
    with {:ok, client} <- Client.retrieve_client(client) do
      case AdminHandler.sign_out(client, session.access_token, scope) do
        {:ok, _} -> :ok
        {:error, :not_found} -> :ok
        {:error, :unauthorized} -> :ok
        err -> err
      end
    end
  end

  @impl true
  def invite_user_by_email(client, email, options \\ %{}) when is_client(client) do
    with {:ok, client} <- Client.retrieve_client(client),
<<<<<<< HEAD
         {:ok, options} <- InviteUserParams.parse(options),
         {:ok, response} <- AdminHandler.invite_user(client, email, options) do
      User.parse(response)
=======
         {:ok, options} <- InviteUserParams.parse(options) do
      redirect_to = %{"redirect_to" => options.redirect_to}
      headers = Fetcher.apply_client_headers(client, nil, redirect_to)
      endpoint = Endpoints.invite(client)
      Fetcher.post(endpoint, %{email: email, data: options.data}, headers)
>>>>>>> 3351c458
    end
  end

  @impl true
  def generate_link(client, attrs) when is_client(client) do
    with {:ok, client} <- Client.retrieve_client(client),
         {:ok, params} <- GenerateLink.parse(attrs),
         {:ok, response} <- AdminHandler.generate_link(client, params) do
      GenerateLink.properties(response)
    end
  end

  @impl true
  def create_user(client, attrs) when is_client(client) do
    with {:ok, client} <- Client.retrieve_client(client),
         {:ok, params} <- AdminUserParams.parse(attrs),
         {:ok, response} <- AdminHandler.create_user(client, params) do
      User.parse(response)
    end
  end

  @impl true
  def delete_user(client, user_id, opts \\ [should_soft_delete: false]) when is_client(client) do
    with {:ok, client} <- Client.retrieve_client(client),
         {:ok, _} <- AdminHandler.delete_user(client, user_id, opts) do
      :ok
    end
  end

  @impl true
  def get_user_by_id(client, user_id) when is_client(client) do
    with {:ok, client} <- Client.retrieve_client(client),
         {:ok, response} <- AdminHandler.get_user(client, user_id) do
      User.parse(response)
    end
  end

  @impl true
  def list_users(client, params \\ %{}) when is_client(client) do
    with {:ok, client} <- Client.retrieve_client(client),
         {:ok, params} <- PaginationParams.page_params(params),
         {:ok, response} <- AdminHandler.list_users(client, params),
         {:ok, users} <- User.parse_list(response.body["users"]) do
      total = Fetcher.get_header(response, "x-total-count")

      links =
        response
        |> Fetcher.get_header("link", "")
        |> String.split(",", trim: true)

      next = parse_next_page_count(links)
      last = parse_last_page_count(links)

      attrs = %{next_page: (next != 0 && next) || nil, last_page: last, total: total}
      {:ok, pagination} = PaginationParams.pagination(attrs)

      {:ok, users, pagination}
    end
  end

  @next_page_rg ~r/.+\?page=(\d).+rel=\"next\"/
  @last_page_rg ~r/.+\?page=(\d).+rel=\"last\"/

  defp parse_next_page_count(links) do
    parse_page_count(links, @next_page_rg)
  end

  defp parse_last_page_count(links) do
    parse_page_count(links, @last_page_rg)
  end

  defp parse_page_count(links, regex) do
    Enum.reduce_while(links, 0, fn link, acc ->
      case Regex.run(regex, link) do
        [_, page] -> {:halt, page}
        _ -> {:cont, acc}
      end
    end)
  end

  @impl true
  def update_user_by_id(client, user_id, attrs) when is_client(client) do
    with {:ok, client} <- Client.retrieve_client(client),
         {:ok, params} <- AdminUserParams.parse(attrs),
         {:ok, response} <- AdminHandler.update_user(client, user_id, params) do
      User.parse(response)
    end
  end
end<|MERGE_RESOLUTION|>--- conflicted
+++ resolved
@@ -5,12 +5,7 @@
 
   alias Supabase.Client
   alias Supabase.Fetcher
-<<<<<<< HEAD
   alias Supabase.GoTrue.AdminHandler
-  alias Supabase.GoTrue.User
-=======
-  alias Supabase.GoTrue.Endpoints
->>>>>>> 3351c458
   alias Supabase.GoTrue.Schemas.AdminUserParams
   alias Supabase.GoTrue.Schemas.GenerateLink
   alias Supabase.GoTrue.Schemas.InviteUserParams
@@ -37,17 +32,9 @@
   @impl true
   def invite_user_by_email(client, email, options \\ %{}) when is_client(client) do
     with {:ok, client} <- Client.retrieve_client(client),
-<<<<<<< HEAD
          {:ok, options} <- InviteUserParams.parse(options),
          {:ok, response} <- AdminHandler.invite_user(client, email, options) do
       User.parse(response)
-=======
-         {:ok, options} <- InviteUserParams.parse(options) do
-      redirect_to = %{"redirect_to" => options.redirect_to}
-      headers = Fetcher.apply_client_headers(client, nil, redirect_to)
-      endpoint = Endpoints.invite(client)
-      Fetcher.post(endpoint, %{email: email, data: options.data}, headers)
->>>>>>> 3351c458
     end
   end
 
