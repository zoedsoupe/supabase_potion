--- conflicted
+++ resolved
@@ -120,7 +120,6 @@
 - [GenServer getting started](https://hexdocs.pm/elixir/genservers.html)
 - [Supervison trees getting started](https://hexdocs.pm/elixir/supervisor-and-application.html)
 
-<<<<<<< HEAD
 So, to define a self managed client, you need to define a module that will hold the client state and the client process.
 
 ```elixir
@@ -130,24 +129,15 @@
 ```
 
 For that to work, you also need to configure the client in your `config.exs`:
-=======
-Ensure your Supabase configurations are set in runtime.exs:
->>>>>>> 13486fc1
 
 ```elixir
 import Config
 
-<<<<<<< HEAD
 config :supabase_potion, MyApp.Supabase.Client,
   base_url: "https://<supabase-url>", # required
   api_key: "<supabase-api-key>", # required
   conn: %{access_token: "<supabase-token>"}, # optional
   db: %{schema: "another"} # additional options
-=======
-config :supabase_potion,
-  supabase_base_url: System.fetch_env!("SUPABASE_BASE_URL"),
-  supabase_api_key: System.fetch_env!("SUPABASE_API_KEY"),
->>>>>>> 13486fc1
 ```
 
 Then, you can start the client process in your application supervision tree:
